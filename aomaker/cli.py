# --coding:utf-8--
import os
import ast
import sys
from typing import List
import webbrowser
from threading import Timer
from pathlib import Path

import click
import uvicorn
from click_help_colors import HelpColorsGroup, version_option
from rich.console import Console
from rich.table import Table

from aomaker import __version__, __image__
from aomaker.log import AoMakerLogger
from aomaker.hook_manager import cli_hook
from aomaker.param_types import QUOTED_STR
from aomaker.scaffold import create_scaffold
from aomaker.maker.config import NAMING_STRATEGIES
from aomaker._printer import print_message
<<<<<<< HEAD
from aomaker.runner import run_tests, RunConfig
=======

>>>>>>> 2ab9c696
from aomaker.maker.cli_handlers import handle_gen_models
from aomaker.config_handlers import handle_dist_strategy_yaml

SUBCOMMAND_RUN_NAME = "run"


class OptionHandler:
    def __init__(self):
        self.options = {}

    def add_option(self, name, **kwargs):
        kwargs["name"] = (name,)
        if "action_store" in kwargs.keys():
            kwargs["is_flag"] = True
            action_store = kwargs.get("action_store")
            kwargs["default"] = False if action_store else True
            kwargs["flag_value"] = action_store
            del kwargs["action_store"]
        self.options = kwargs


@click.group(cls=HelpColorsGroup,
             invoke_without_command=True,
             help_headers_color='magenta',
             help_options_color='cyan',
             context_settings={"max_content_width": 120, })
@version_option(version=__version__, prog_name="aomaker", message_color="green")
@click.pass_context
def main(ctx):
    click.echo(__image__)
    if ctx.invoked_subcommand is None:
        click.echo(ctx.get_help())
    cli_hook()


@main.group()
def show():
    """Show various statistics."""
    pass


@main.group()
def gen():
    """Generate various statistics or attrs models."""
    pass

@main.group()
def service():
    """Aomaker Service."""
    pass


@main.group()
def mock():
    """Aomaker mock server."""
    pass

@main.command(help="Run testcases.", context_settings=dict(ignore_unknown_options=True, allow_extra_args=True))
@click.option("-e", "--env", help="Switch test environment.")
@click.option("--log_level", default="info",
              type=click.Choice(["trace", "debug", "info", "success", "warning", "error", "critical"]),
              help="Set running log level.")
@click.option("--mp", "--multi-process", help="Enable multi-process running mode.", is_flag=True)
@click.option("--mt", "--multi-thread", help="Enable multi-thread running mode.", is_flag=True)
@click.option("--dist-suite", "d_suite",
              help="Distribute each test package under the test suite to a different worker.")
@click.option("--dist-file", "d_file", help="Distribute each test file under the test package to a different worker.")
@click.option("--dist-mark", "d_mark", help="Distribute each test mark to a different worker.", type=QUOTED_STR)
@click.option("--skip_login", help="Skip login and no headers.", is_flag=True, default=False)
@click.option("--no_gen", help="Don't generate allure reports.", is_flag=True, flag_value=False, default=True)
@click.option("-p", "--processes", default=None, type=int,
              help="Number of processes to run concurrently. Defaults to the number of CPU cores available on the system.")
@click.pass_context
def run(ctx, env, log_level, mp, mt, d_suite, d_file, d_mark, skip_login, no_gen, processes, **custom_kwargs):
<<<<<<< HEAD
=======
    from aomaker.runner import run_tests, RunConfig
>>>>>>> 2ab9c696
    pytest_args = ctx.args
    extra_custom_kwargs = ctx.obj or {}
    all_custom_kwargs = {**custom_kwargs, **extra_custom_kwargs}
    if len(sys.argv) == 2:
        ctx.exit(ctx.get_help())
    # 执行自定义参数
    cli_hook.ctx = ctx
    cli_hook.custom_kwargs = all_custom_kwargs

    if log_level != "info":
        print_message(f":wrench:切换日志等级：{log_level}")
        AoMakerLogger.change_level(log_level)

    login_obj = _handle_login(skip_login)

    task_args = None
    run_mode = "main"
    if mp or mt:
        run_mode = "mp" if mp else "mt"
        task_args = _handle_dist_mode(d_mark, d_file, d_suite)
    
    run_config = RunConfig(
        env=env,
        run_mode=run_mode,
        task_args=task_args,
        pytest_args=pytest_args,
        login_obj=login_obj,
        report_enabled=no_gen,
        processes=processes
        )

    run_tests(run_config)


@main.command()
@click.argument("project_name")
def create(project_name):
    """ Create a new project with template structure.

    Arguments:\n
    PROJECT_NAME: Name of the project to create.
    """
    create_scaffold(project_name)


@gen.command(name="models")
@click.option("--spec", "-s",
              help="OpenAPI规范文件路径（JSON/YAML/URL）")
@click.option("--output", "-o", help="代码输出目录")
@click.option("--class-name-strategy", "-c",
              type=click.Choice(list(NAMING_STRATEGIES.keys()), case_sensitive=False),
              default="operation_id",
              show_default=True,
              help="API Object Class name生成策略（operation_id/summary/tags）")
@click.option("--custom-strategy", "-cs", required=False,
              help="自定义命名策略的Python模块路径 (例如: 'mypackage.naming.custom_function')")
@click.option("--base-api-class", "-B", default="aomaker.core.api_object.BaseAPIObject",
              show_default=True,
              help="API基类完整路径（module.ClassName格式）")
@click.option("--base-api-class-alias", "-A",
              help="基类在生成代码中的别名")
def gen_models(spec, output, class_name_strategy,custom_strategy,base_api_class, base_api_class_alias):
<<<<<<< HEAD
    """
    Generate Attrs models from an OpenAPI specification.
    """
=======
    """
    Generate Attrs models from an OpenAPI specification.
    """
>>>>>>> 2ab9c696
    handle_gen_models(spec, output, class_name_strategy, custom_strategy, base_api_class, base_api_class_alias)

@show.command(name="stats")
@click.option("--package", help="Package name to filter by.")
@click.option("--showindex", is_flag=True, default=False, help="Enable to show index.")
def query_stats(package, showindex):
    """Query API statistics with optional filtering."""
    from aomaker.storage import stats
    conditions = {}

    if package:
        conditions['package'] = package

    results = stats.get(conditions=conditions)
    print_message(f"Total APIs: {len(results)}", style="bold green")

    console = Console()
    table = Table(show_header=True, header_style="bold magenta", title="API Statistics", show_edge=True, border_style="green")

    if showindex:
        table.add_column("Index", style="dim", width=6)
    table.add_column("Package", style="cyan", no_wrap=True)
    table.add_column("ApiName", style="green")

    for index, item in enumerate(results):
        row_data = []
        if showindex:
            row_data.append(str(index))
        package_name = str(item.get('package', 'N/A'))
        api_name = str(item.get('api_name', 'N/A'))
        row_data.extend([package_name, api_name])
        table.add_row(*row_data)

    console.print(table)


@gen.command(name="stats")
@click.option("--api-dir", default="apis", type=click.Path(exists=True), show_default=True, help="Specify the api dir.")
def gen_stats(api_dir):
    _generate_apis(api_dir)
    print_message(":beer_mug: 接口信息统计完毕！", style="bold green")


@service.command(help="Start a web service.")
@click.option('--web', is_flag=True, help="Open the web interface in a browser.")
@click.option('--port', default=8888, help="Specify the port number to run the server on. Default is 8888.")
def start(web, port):
    from aomaker.service import app
    progress_url = f"http://127.0.0.1:{port}/statics/progress.html"
    if web:
        Timer(2, open_web, args=[progress_url]).start()
    uvicorn.run(app, host="127.0.0.1", port=port)


@mock.command(help="Start the mock server.")
@click.option('--web', is_flag=True, help="Open the API documentation in a browser.")
@click.option('--port', default=9999, help="Specify the port number to run the mock server on. Default is 9999.")
def start(web, port):
    """Start the mock server."""
    from aomaker.mock.mock_server import app
    docs_url = f"http://127.0.0.1:{port}/api/docs"
    if web:
        Timer(2, open_web, args=[docs_url]).start()
    print_message(f"🚀 启动Mock服务器在端口 {port}")
    print_message(f"📚 API文档地址: {docs_url}")
    uvicorn.run(app, host="127.0.0.1", port=port)

def open_web(url):
    webbrowser.open(url)

def _parse_all_from_ast(filepath: Path):
    with filepath.open(encoding='utf-8') as f:
        tree = ast.parse(f.read())

    # AST解析逻辑保持不变
    all_items = []
    for node in ast.walk(tree):
        if isinstance(node, ast.Assign) and len(node.targets) == 1:
            if node.targets[0].id == '__ALL__':
                if isinstance(node.value, (ast.List, ast.Tuple)):
                    for element in node.value.elts:
                        if isinstance(element, (ast.Str, ast.Constant)):
                            all_items.append(element.s if isinstance(element, ast.Str) else element.value)
    return all_items


def _generate_apis(api_dir: str):
    from aomaker.storage import stats
    root_dir = Path(api_dir)

    for apis_path in root_dir.rglob('apis.py'):
        try:
            package_path = apis_path.parent.relative_to(root_dir)
        except ValueError:
            continue

        package_name = '.'.join(package_path.parts) if package_path.parts else ''
        interfaces = _parse_all_from_ast(apis_path)

        for interface in interfaces:
            stats.set(package=package_name, api_name=interface)


def _handle_login(skip_login: bool):
    if skip_login is True:
        return
    sys.path.append(os.getcwd())
    exec('from login import Login')
    login_obj = locals()['Login']()
    return login_obj


def _handle_dist_mode(d_mark, d_file, d_suite):
    if d_mark:
        if isinstance(d_mark, str):
            d_mark = d_mark.split(" ")
        params = [f"-m {mark}" for mark in d_mark]
        mode_msg = "dist-mark"
        print_message(f":hammer_and_wrench: 分配模式: {mode_msg}")
        return params

    if d_file:
        params = {"path": d_file}
        mode_msg = "dist-file"
        print_message(f":hammer_and_wrench: 分配模式: {mode_msg}")
        return params

    if d_suite:
        params = d_suite
        mode_msg = "dist-suite"
        print_message(f":hammer_and_wrench: 分配模式: {mode_msg}")
        return params

    params = handle_dist_strategy_yaml()
    mode_msg = "dist-mark(dist_strategy.yaml策略)"
    print_message(f":hammer_and_wrench: 分配模式: {mode_msg}")
    return params



def main_arun_alias():
    """ command alias
        arun = aomaker run
    """
    sys.argv.insert(1, "run")
    # if len(sys.argv) != 2:
    #     sys.argv.insert(1, "run")
    #     click.echo(sys.argv)
    main()


def main_run(env: str = None,
             log_level: str = "info",
             mp: bool = False,
             mt: bool = False,
             d_suite: str = None,
             d_file: str = None,
             d_mark: str = None,
             skip_login: bool = False,
             no_gen: bool = True,
             pytest_args: List[str] = None,
             processes: int = None,
             **custom_kwargs):
    print(__image__)
    cli_hook.custom_kwargs = custom_kwargs
    cli_hook()
    if cli_hook.custom_kwargs:
        cli_hook.run()

    if pytest_args is None:
        pytest_args = []

    if log_level != "info":
        print_message(f":wrench:切换日志等级：{log_level}")
        AoMakerLogger.change_level(log_level)

    login_obj = _handle_login(skip_login)

    task_args = None
    run_mode = "main"
    if mp or mt:
        run_mode = "mp" if mp else "mt"
        task_args = _handle_dist_mode(d_mark, d_file, d_suite)
<<<<<<< HEAD

=======
    from aomaker.runner import run_tests, RunConfig
>>>>>>> 2ab9c696
    run_config = RunConfig(
        env=env,
        run_mode=run_mode,
        task_args=task_args,
        pytest_args=pytest_args,
        login_obj=login_obj,
        report_enabled=no_gen,
        processes=processes
        )
    
    run_tests(run_config)


if __name__ == '__main__':
    main()<|MERGE_RESOLUTION|>--- conflicted
+++ resolved
@@ -20,11 +20,7 @@
 from aomaker.scaffold import create_scaffold
 from aomaker.maker.config import NAMING_STRATEGIES
 from aomaker._printer import print_message
-<<<<<<< HEAD
-from aomaker.runner import run_tests, RunConfig
-=======
-
->>>>>>> 2ab9c696
+
 from aomaker.maker.cli_handlers import handle_gen_models
 from aomaker.config_handlers import handle_dist_strategy_yaml
 
@@ -99,10 +95,7 @@
               help="Number of processes to run concurrently. Defaults to the number of CPU cores available on the system.")
 @click.pass_context
 def run(ctx, env, log_level, mp, mt, d_suite, d_file, d_mark, skip_login, no_gen, processes, **custom_kwargs):
-<<<<<<< HEAD
-=======
     from aomaker.runner import run_tests, RunConfig
->>>>>>> 2ab9c696
     pytest_args = ctx.args
     extra_custom_kwargs = ctx.obj or {}
     all_custom_kwargs = {**custom_kwargs, **extra_custom_kwargs}
@@ -165,15 +158,9 @@
 @click.option("--base-api-class-alias", "-A",
               help="基类在生成代码中的别名")
 def gen_models(spec, output, class_name_strategy,custom_strategy,base_api_class, base_api_class_alias):
-<<<<<<< HEAD
     """
     Generate Attrs models from an OpenAPI specification.
     """
-=======
-    """
-    Generate Attrs models from an OpenAPI specification.
-    """
->>>>>>> 2ab9c696
     handle_gen_models(spec, output, class_name_strategy, custom_strategy, base_api_class, base_api_class_alias)
 
 @show.command(name="stats")
@@ -357,11 +344,7 @@
     if mp or mt:
         run_mode = "mp" if mp else "mt"
         task_args = _handle_dist_mode(d_mark, d_file, d_suite)
-<<<<<<< HEAD
-
-=======
     from aomaker.runner import run_tests, RunConfig
->>>>>>> 2ab9c696
     run_config = RunConfig(
         env=env,
         run_mode=run_mode,
