--- conflicted
+++ resolved
@@ -1,5 +1,4 @@
 # --coding:utf-8--
-import importlib
 import os
 import shutil
 from multiprocessing import Pool
@@ -8,22 +7,16 @@
 
 import pytest
 
-from aomaker import pytest_plugins
 from aomaker._printer import printer
-from aomaker.cache import config, cache
+from aomaker.cache import config
 from aomaker.fixture import SetUpSession, TearDownSession, BaseLogin
 from aomaker.log import logger, aomaker_logger
 from aomaker._constants import Allure
 from aomaker.exceptions import LoginError
 from aomaker.path import REPORT_DIR, PYTEST_INI_DIR
 from aomaker.report import gen_reports
-<<<<<<< HEAD
-from aomaker.hook_manager import _cli_hook, _session_hook
-from aomaker.utils.gen_allure_report import rewrite_summary
-=======
 
 from aomaker.hook_manager import cli_hook, session_hook
->>>>>>> a4885c2c
 
 allure_json_dir = os.path.join(REPORT_DIR, "json")
 RUN_MODE = {
@@ -67,7 +60,6 @@
                             "--log-format=%(asctime)s %(message)s",
                             "--log-date-format=%Y-%m-%d %H:%M:%S"
                             ]
-        self.pytest_plugins = [pytest_plugins]
         aomaker_logger.allure_handler("debug", is_processes=is_processes)
 
     @fixture_session
@@ -80,8 +72,7 @@
         logger.info(f"<AoMaker> pytest的执行参数：{args}")
         if pytest_opts:
             logger.info(f"<AoMaker> pytest.ini配置参数：{pytest_opts}")
-        _progress_init(args)
-        pytest.main(args, plugins=self.pytest_plugins)
+        pytest.main(args)
         if is_gen_allure:
             self.allure_env_prop()
             self.gen_allure()
@@ -145,7 +136,6 @@
         if is_clear:
             cmd = cmd + ' -c'
         os.system(cmd)
-        rewrite_summary()
 
     @staticmethod
     def allure_env_prop():
@@ -198,9 +188,8 @@
         process_count = len(task_args)
         p = Pool(process_count)
         logger.info(f"<AoMaker> 多进程任务启动，进程数：{process_count}")
-        pytest_plugin_names = [plugin.__name__ for plugin in self.pytest_plugins]
         for arg in make_args_group(task_args, extra_args):
-            p.apply_async(main_task, args=(arg, pytest_plugin_names))
+            p.apply_async(main_task, args=(arg,))
         p.close()
         p.join()
         if is_gen_allure:
@@ -215,7 +204,7 @@
         """
         多线程启动pytest任务
         :param task_args:
-                list：mark标记
+                list：mark标记列表
                 str：测试套件或测试文件所在目录路径
         :param login: Login登录对象
         :param extra_args: pytest其它参数列表
@@ -229,8 +218,7 @@
         thread_count = len(task_args)
         tp = ThreadPoolExecutor(max_workers=thread_count)
         logger.info(f"<AoMaker> 多线程任务启动，线程数：{thread_count}")
-        pytest_plugin_names = [plugin.__name__ for plugin in self.pytest_plugins]
-        _ = [tp.submit(main_task, arg, pytest_plugin_names) for arg in make_args_group(task_args, extra_args)]
+        _ = [tp.submit(main_task, arg) for arg in make_args_group(task_args, extra_args)]
         wait(_, return_when=ALL_COMPLETED)
         tp.shutdown()
         if is_gen_allure:
@@ -239,15 +227,13 @@
             gen_reports()
 
 
-def main_task(args: list, pytest_plugin_names: str):
+def main_task(args: list):
     """pytest启动"""
     pytest_opts = _get_pytest_ini()
     logger.info(f"<AoMaker> pytest的执行参数：{args}")
     if pytest_opts:
         logger.info(f"<AoMaker> pytest.ini配置参数：{pytest_opts}")
-    pytest_plugins_module = [importlib.import_module(name) for name in pytest_plugin_names]
-    _progress_init(args)
-    pytest.main(args, plugins=pytest_plugins_module)
+    pytest.main(args)
 
 
 def make_args_group(args: list, extra_args: list):
@@ -264,12 +250,6 @@
         yield pytest_args_group[-1]
 
 
-def _progress_init(pytest_args: list):
-    if len(pytest_args) > 0:
-        cache.set(f"_progress.{cache.worker}", {"target": pytest_args[0], "total": 0, "completed": 0},
-                  is_rewrite=True)
-
-
 run = Runner().run
 threads_run = ThreadsRunner().run
 processes_run = ProcessesRunner(is_processes=True).run
